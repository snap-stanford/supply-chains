import wandb
import math
import timeit
import time
from tqdm import tqdm
import json
import argparse 
import sys
from torch.utils.tensorboard import SummaryWriter

import os
import os.path as osp
from pathlib import Path
import numpy as np

import torch
from sklearn.metrics import average_precision_score, roc_auc_score
from torch.nn import Linear

from torch_geometric.datasets import JODIEDataset
from torch_geometric.loader import TemporalDataLoader

from torch_geometric.nn import TransformerConv

# internal imports
from tgb.linkproppred.logger import TensorboardLogger
from tgb.utils.utils import *
from tgb.linkproppred.evaluate import Evaluator
from modules.graphmixer import GraphMixer
from modules.decoder import DecoderTGNPL
from modules.emb_module import *
from modules.msg_func import TGNPLMessage
from modules.msg_agg import MeanAggregator
from modules.neighbor_loader import LastNeighborLoaderTGNPL, LastNeighborLoaderGraphmixer
from modules.memory_module import TGNPLMemory, StaticMemory
from modules.inventory_module import TGNPLInventory, mean_average_precision
from modules.early_stopping import  EarlyStopMonitor
from tgb.linkproppred.dataset_pyg import PyGLinkPropPredDatasetHyper, TimeSpecificDataLoader

# ===========================================
# == Main functions to train and test model
# ===========================================
def get_y_pred_for_batch(batch, model, neighbor_loader, data, device,
                         ns_samples=6, neg_sampler=None, split_mode="val",
                         num_firms=None, num_products=None, use_prev_sampling=False,
                         include_inventory=True):
    """
    Get model scores for a batch's positive edges and its corresponding negative samples.
    If neg_sampler is None, sample negative samples at random.
    Parameters:
        batch: a batch from data loader
        model: a dict of model modules (memory, gnn, link_pred)
        neighbor_loader: stores and loads temporal graph
        data: object holding onto all data
        device: current device
        ns_samples: how many negative samples to draw per src/prod/dst; only used if neg_sampler is None
        neg_sampler: a sampler with fixed negative samples
        split_mode: in ['val', 'test'], used for neg_sampler
        num_firms: total number of firms. Assumed that firm indices are [0 ... num_firms-1].
        num_products: total number of products. Assumed that product indices are [num_firms ... num_products+num_firms-1].
        use_prev_sampling: whether the negative hyperedges were sampled using the prior negative sampling process
                            (that is, without correction to the loose negatives on Oct 24)
        include_inventory: whether to include the inventory module 
    Returns:
        y_link_pred: shape is (batch size) x (1 + 3*ns_samples)
        y_amt_pred: shape is (batch size) x 1 if predict_amount is True; else, None
        update_loss: Tensor float
    """
    assert MODEL_NAME in {'TGNPL', 'GRAPHMIXER'} or include_inventory
    # use global variables when arguments are not specified
    if num_firms is None:
        num_firms = NUM_FIRMS
    if num_products is None:
        num_products = NUM_PRODUCTS
    num_nodes = num_firms + num_products
    # Helper vector to map global node indices to local ones
    assoc = torch.empty(num_nodes, dtype=torch.long, device=device)
    
    pos_src, pos_prod, pos_dst, pos_t, pos_msg = batch.src, batch.prod, batch.dst, batch.t, batch.msg
    bs = len(pos_src)  # batch size
    
    if neg_sampler is None:
        # sample negatives        
        neg_src = torch.randint(
            0,  # min firm idx
            num_firms,  # max firm idx+1
            (bs, ns_samples),
            dtype=torch.long,
            device=device,
        )        
        neg_prod = torch.randint(
            num_firms,  # min product idx
            num_firms+num_products,  # max product idx+1
            (bs, ns_samples),
            dtype=torch.long,
            device=device,
        )
        neg_dst = torch.randint(
            0,
            num_firms,
            (bs, ns_samples),
            dtype=torch.long,
            device=device,
        )

    elif use_prev_sampling: # not supported by graphmixer
        #using the negative sampling procedure prior to Oct 24 (no loose negatives)
        neg_batch_list = neg_sampler.query_batch(pos_src, pos_prod, pos_dst, pos_t, split_mode=split_mode)
        assert len(neg_batch_list) == bs
        neg_batch_list = torch.Tensor(neg_batch_list)
        ns_samples = neg_batch_list.size(1) // 3  # num negative samples per src/prod/dst
        neg_src = neg_batch_list[:, :ns_samples]   # we assume neg batch is ordered by neg_src, neg_prod, neg_dst
        neg_prod = neg_batch_list[:, ns_samples:(2*ns_samples)]  
        neg_dst = neg_batch_list[:, (2*ns_samples):]  
        
    else:
        #using the current negative sampling for hypergraph
        neg_batch_list = neg_sampler.query_batch(pos_src, pos_dst, pos_prod, pos_t, split_mode=split_mode)
        assert len(neg_batch_list) == bs
        neg_batch_list = torch.Tensor(np.array(neg_batch_list)).to(device).int()
        num_samples = neg_batch_list.size(1) + 1
        neg_src = neg_batch_list[:,:,0]
        neg_dst = neg_batch_list[:,:,1]
        neg_prod = neg_batch_list[:,:,2]
        batch_src = torch.cat((torch.unsqueeze(pos_src,-1), neg_src), dim = -1)
        batch_dst = torch.cat((torch.unsqueeze(pos_dst,-1), neg_dst), dim = -1)
        batch_prod = torch.cat((torch.unsqueeze(pos_prod,-1), neg_prod), dim = -1)
        
    if (neg_sampler is None or use_prev_sampling):
        num_samples = (3*ns_samples)+1  # total num samples per data point
        batch_src = pos_src.reshape(bs, 1).repeat(1, num_samples)  # [[src1, src1, ...], [src2, src2, ...]]
        batch_src[:, 1:ns_samples+1] = neg_src  # replace pos_src with negatives
        batch_prod = pos_prod.reshape(bs, 1).repeat(1, num_samples)
        batch_prod[:, ns_samples+1:(2*ns_samples)+1] = neg_prod  # replace pos_prod with negatives
        batch_dst = pos_dst.reshape(bs, 1).repeat(1, num_samples)
        batch_dst[:, (2*ns_samples)+1:] = neg_dst  # replace pos_dst with negatives
    
    batch_t = pos_t.reshape(bs, 1).repeat(1, num_samples)
    src, dst, prod, t = batch_src.flatten(), batch_dst.flatten(), batch_prod.flatten(), batch_t.flatten()  # row-wise flatten

    # get predictions from TGNPL or GraphMixer
    if MODEL_NAME in {'TGNPL', 'GRAPHMIXER'}:
        if MODEL_NAME == 'TGNPL':
            # Get updated memory of all nodes involved in the computation.
            f_id = torch.cat([src, dst]).unique()
            p_id = torch.cat([prod]).unique()
            n_id, edge_index, e_id = neighbor_loader(f_id, p_id)
            assoc[n_id] = torch.arange(n_id.size(0), device=device)
            
            memory, last_update, update_loss = model['memory'](n_id)
            z = model['gnn'](
                memory,
                last_update,
                edge_index,
                repeat_tensor(data.t, 2)[e_id].to(device),
                repeat_tensor(data.msg, 2)[e_id].to(device),
            )
            y_link_pred = model['link_pred'](z[assoc[src]], z[assoc[dst]], z[assoc[prod]]).reshape(bs, num_samples)
        elif MODEL_NAME == 'GRAPHMIXER':
            batch_src_node_embeddings, batch_dst_node_embeddings, batch_prod_node_embeddings = \
                model['graphmixer'].compute_src_dst_prod_node_temporal_embeddings(src_node_ids=src,
                                                                                  dst_node_ids=dst,
                                                                                  prod_node_ids=prod,
                                                                                  node_interact_times=t,
                                                                                  neighbor_loader=neighbor_loader)
            y_link_pred = model['link_pred'](batch_src_node_embeddings,
                                             batch_dst_node_embeddings,
                                             batch_prod_node_embeddings).squeeze(dim=-1).reshape(bs, num_samples)
            update_loss = 0 # TODO: is this true? 
        if 'amount_pred' in model:
            if MODEL_NAME == 'TGNPL':
                y_amt_pred = model['amount_pred'](z[assoc[pos_src]], z[assoc[pos_dst]], z[assoc[pos_prod]])
            elif MODEL_NAME == 'GRAPHMIXER':
                batch_pos_src_node_embeddings, batch_pos_dst_node_embeddings, batch_pos_prod_node_embeddings = \
                    model['graphmixer'].compute_src_dst_prod_node_temporal_embeddings(src_node_ids=pos_src,
                                                                                      dst_node_ids=pos_dst,
                                                                                      prod_node_ids=pos_prod,
                                                                                      node_interact_times=pos_t,
                                                                                      neighbor_loader=neighbor_loader)
                y_amt_pred = model['amount_pred'](batch_pos_src_node_embeddings, 
                                                  batch_pos_dst_node_embeddings,
                                                  batch_pos_prod_node_embeddings)
            assert y_amt_pred.shape == (bs, 1)
    else:
        update_loss = 0
    
    # get predictions from inventory module
    if 'inventory' in model and include_inventory:
        assert (batch.t >= model['inventory'].curr_t).all()
        to_skip = batch.t > model['inventory'].curr_t  # inventory module can't help with future timesteps
        if model['inventory'].learn_att_direct:
            penalties = model['inventory'].link_pred_penalties(src, prod).reshape(bs, num_samples)
            caps = model['inventory'].amount_caps(pos_src, pos_prod)
        else:  # need product embeddings
            prod_embs = get_product_embeddings(model, neighbor_loader, num_firms, num_products, data, device)
            penalties = model['inventory'].link_pred_penalties(src, prod, prod_emb=prod_embs).reshape(bs, num_samples)
            caps = model['inventory'].amount_caps(pos_src, pos_prod, prod_emb=prod_embs)
        
        # use inventory module to penalize "impossible" transactions
        assert (penalties >= 0).all()
        keep_pred = (~to_skip).int().reshape(-1, 1)
        penalties = keep_pred * penalties  # set to 0 wherever t > curr_t
        
        # use inventory module to cap maximum amount possible
        # we use -1 to indicate products without parts; can't compute cap
        neg_ones = torch.full(caps.shape, -1, dtype=caps.dtype).to(device)
        no_parts = torch.isclose(caps, neg_ones)  
        assert (caps[~no_parts] >= 0).all()
        skip_amt = to_skip | no_parts | torch.isclose(caps, torch.zeros_like(caps))  # zero suggests incorrect prediction
        caps[~skip_amt] = (torch.log(caps[~skip_amt])-AMT_MEAN)/AMT_STD  # apply log and standard scaling
        caps = caps.reshape(-1, 1)
        
        if MODEL_NAME == 'INVENTORY':
            y_link_pred = -penalties
            caps[skip_amt] = torch.zeros_like(caps[skip_amt])  # replace with 0 as neutral prediction
            y_amt_pred = caps
        else:  # adjust TGNPL or GraphMixer predictions with inventory module
            y_link_pred -= penalties
            if 'amount_pred' in model:
                caps[skip_amt] = y_amt_pred[skip_amt]  # replace with original prediction
                y_amt_pred = torch.minimum(y_amt_pred, caps)  # can't predict more than inventory caps    
            else:
                y_amt_pred = None
        
    return y_link_pred, y_amt_pred, update_loss
    
    
def update_inventory_and_compute_loss(batch, model, neighbor_loader, data, device,
                                      num_firms=None, num_products=None):
    """
    Update inventory per firm based on latest batch and compute losses.
    """
    if model['inventory'].learn_att_direct:
        inv_loss, debt_loss, consump_rwd = model['inventory'](batch.src, batch.dst, batch.prod, batch.t, batch.amt)
    else:
        # get product embeddings
        if num_firms is None:
            num_firms = NUM_FIRMS
        if num_products is None:
            num_products = NUM_PRODUCTS
        num_nodes = num_firms + num_products
        prod_embs = get_product_embeddings(model, neighbor_loader, num_firms, num_products, data, device)
        inv_loss, debt_loss, consump_rwd = model['inventory'](batch.src, batch.dst, batch.prod, batch.t, 
                                                              batch.amt, prod_emb=prod_embs)
    return inv_loss, debt_loss, consump_rwd


def get_product_embeddings(model, neighbor_loader, num_firms, num_products, data, device):
    """
    Helper function to get current embeddings for all products.
    """
    assert MODEL_NAME in {'TGNPL', 'GRAPHMIXER'}
    if MODEL_NAME == 'TGNPL':
        # Helper vector to map global node indices to local ones
        assoc = torch.empty(num_firms+num_products, dtype=torch.long, device=device)
        f_id = torch.Tensor([]).long().to(device)  # we only need embeddings for products, not firms
        p_id = torch.arange(num_firms, num_firms+num_products, device=device).long()  # all product IDs
        n_id, edge_index, e_id = neighbor_loader(f_id, p_id)  # n_id contains p_id and its neighbors
        assoc[n_id] = torch.arange(n_id.size(0), device=device)  # maps original ID to row in z
        memory, last_update, update_loss = model['memory'](n_id)
        z = model['gnn'](
            memory,
            last_update,
            edge_index,
            repeat_tensor(data.t, 2)[e_id].to(device),
            repeat_tensor(data.msg, 2)[e_id].to(device),
        )
        prod_embs = z[assoc[p_id]]
    else:
        src, prod, dst, t, msg = data.src, data.prod, data.dst, data.t, data.msg
        src_node_embeddings, dst_node_embeddings, prod_node_embeddings = \
                model['graphmixer'].compute_src_dst_prod_node_temporal_embeddings(src_node_ids=src,
                                                                                  dst_node_ids=dst,
                                                                                  prod_node_ids=prod,
                                                                                  node_interact_times=t,
                                                                                  neighbor_loader=neighbor_loader)
        prod_embs = prod_node_embeddings # TODO: check if this is prob_embs for graphmixer? 
    return prod_embs

    
def train(model, optimizer, neighbor_loader, data, data_loader, device, 
          loss_name='ce-softmax', amt_loss_weight=1, inv_loss_weight=1, 
          update_params=True, ns_samples=6, neg_sampler=None, split_mode="val",
          num_firms=None, num_products=None, use_prev_sampling=False,
          include_inventory_penalties=True):
    """
    Training procedure.
    Parameters:
        model: a dict of model modules (memory, gnn, link_pred)
        optimizer: torch optimizer linked to model parameters
        neighbor_loader: stores and loads temporal graph
        data: object holding onto all data
        data_loader: loader for the train data
        device: current device
        loss_name: in ['ce-softmax', 'bce-logits']
        update_params: bool, whether to update model params
        ns_samples: how many negative samples to draw per src/prod/dst; only used if neg_sampler is None
        neg_sampler: usually None. Provide if you want to train on fixed negative samples.
        split_mode: in ['val', 'test'], used for neg_sampler
        num_firms: total number of firms. Assumed that firm indices are [0 ... num_firms-1].
        num_products: total number of products. Assumed that product indices are [num_firms ... num_products+num_firms-1].
        use_prev_sampling: whether the negative hyperedges were sampled using the prior negative sampling process
                            (that is, without correction to the loose negatives on Oct 24)
    Returns:
        total loss, logits loss (from dynamic link prediction), inventory loss, memory update loss
    """
    assert loss_name in ['ce-softmax', 'bce-logits']    
    if update_params:
        for module in model.values():
            module.train()
    else:
        for module in model.values():
            module.eval()

    neighbor_loader.reset_state()  # Start with an empty graph.
    if MODEL_NAME == 'TGNPL':
        model['memory'].reset_state()  # Start with a fresh memory.
    if 'inventory' in model:
        model['inventory'].reset()
    
    loss_types = ['loss', 'link_loss', 'amt_loss', 'inv_loss', 'debt_loss', 'consump_rwd', 'update_loss']
    total_loss_dict = {l:0 for l in loss_types}
    total_num_events = 0
    for batch in tqdm(data_loader):        
        batch = batch.to(device)
        if update_params:
            optimizer.zero_grad()
            
        y_link_pred, y_amt_pred, update_loss = get_y_pred_for_batch(
            batch, model, neighbor_loader, data, device, ns_samples=ns_samples, neg_sampler=neg_sampler, 
            split_mode=split_mode, num_firms=num_firms, num_products=num_products, use_prev_sampling=use_prev_sampling,
            include_inventory=include_inventory_penalties)
        assert y_link_pred.size(1) == (3*ns_samples)+1

        if loss_name == 'ce-softmax':
            criterion = torch.nn.CrossEntropyLoss()  # softmax then cross entropy
            target = torch.zeros(y_link_pred.size(0), device=device).long()  # positive always in first position
            link_loss = criterion(y_link_pred, target)
        else:
            criterion = torch.nn.BCEWithLogitsLoss()  # original loss from TGB: sigmoid then binary cross entropy
            pos_out = y_link_pred[:, :1]
            neg_out = y_link_pred[:, 1:]            
            link_loss = criterion(pos_out, torch.ones_like(pos_out))
            link_loss += criterion(neg_out, torch.zeros_like(neg_out))

        if 'amount_pred' in model:  # will be in model if args.skip_amount = False
            criterion = torch.nn.MSELoss()
            target = batch.msg[:, :1]  # amount is always first feature in msg
            amt_loss = amt_loss_weight * torch.sqrt(criterion(y_amt_pred, target))  # RMSE  
        else:
            amt_loss = 0            
        
        if 'inventory' in model:
            inv_loss, debt_loss, consump_rwd = update_inventory_and_compute_loss(
                batch, model, neighbor_loader, data, device, num_firms=num_firms, num_products=num_products)
        else:
            inv_loss, debt_loss, consump_rwd = 0, 0, 0
        
        loss = link_loss + amt_loss + update_loss
        if 'inventory' in model and model['inventory'].trainable:
            loss += (inv_loss_weight*inv_loss)
        total_loss_dict['loss'] += float(loss) * batch.num_events  # scale by batch size
        total_loss_dict['link_loss'] += float(link_loss) * batch.num_events
        total_loss_dict['amt_loss'] += float(amt_loss) * batch.num_events
        total_loss_dict['inv_loss'] += inv_loss_weight * float(inv_loss) * batch.num_events
        total_loss_dict['debt_loss'] += inv_loss_weight * float(debt_loss) * batch.num_events
        total_loss_dict['consump_rwd'] += inv_loss_weight * float(consump_rwd) * batch.num_events
        total_loss_dict['update_loss'] += float(update_loss) * batch.num_events
        total_num_events += batch.num_events
        
        # Update time-varying states with ground-truth transactions
        if MODEL_NAME == 'TGNPL':
            neighbor_loader.insert(batch.src, batch.dst, batch.prod)
            model['memory'].update_state(batch.src, batch.dst, batch.prod, batch.t, batch.msg)
        elif MODEL_NAME == 'GRAPHMIXER':
            neighbor_loader.insert(batch.src, batch.dst, batch.prod, batch.t, batch.msg)
                
        # Update model parameters with backprop
        if update_params:
            loss.backward()
            optimizer.step()
            if MODEL_NAME == 'TGNPL':
                model['memory'].detach()
            if 'inventory' in model:
                model['inventory'].detach()
    
    for l, total in total_loss_dict.items():
        total_loss_dict[l] = total / total_num_events
    return total_loss_dict


@torch.no_grad()
def test(model, neighbor_loader, data, data_loader, neg_sampler, evaluator, device,
         split_mode="val", metric="mrr", num_firms=None, num_products=None, use_prev_sampling=False,
         include_inventory_penalties=True):
    """
    Evaluation procedure for TGN-PL model.
    Evaluation happens as 'one vs. many', meaning that each positive edge is evaluated against many negative edges

    Parameters:
        model: a dict of model modules (memory, gnn, link_pred)
        neighbor_loader: stores and loads temporal graph
        data: object holding onto all data
        data_loader: loader for the test data
        neg_sampler: a sampler with fixed negative samples
        evaluator: evaluator object that evaluates one vs many performance
        device: current device
        split_mode: in ['val', 'test'], specifies which set we are in to correctly load negatives
        metric: in ['mrr', 'hits@'], which metric to use in evaluator
        num_firms: total number of firms. Assumed that firm indices are [0 ... num_firms-1].
        num_products: total number of products. Assumed that product indices are [num_firms ... num_products+num_firms-1].
        use_prev_sampling: whether the negative hyperedges were sampled using the prior negative sampling process
                            (that is, without correction to the loose negatives on Oct 24)
    Returns:
        perf_metric: the result of the performance evaluaiton
    """
    assert split_mode in ['val', 'test']
    assert metric in ['mrr', 'hits@']
    for module in model.values():
        module.eval()

    total_perf_dict = {'link_pred':0, 'amount_pred':0}
    total_num_events = 0
    for batch in tqdm(data_loader):
        y_link_pred, y_amt_pred, _ = get_y_pred_for_batch(
            batch, model, neighbor_loader, data, device, neg_sampler=neg_sampler, split_mode=split_mode,
            num_firms=num_firms, num_products=num_products, use_prev_sampling=use_prev_sampling, 
            include_inventory=include_inventory_penalties)
#         print(y_link_pred.sum(axis=0))
        input_dict = {
            "y_pred_pos": y_link_pred[:, :1],
            "y_pred_neg": y_link_pred[:, 1:],
            "eval_metric": [metric]
        }
        link_perf = evaluator.eval(input_dict)[metric]  # link prediction performance
        total_perf_dict['link_pred'] += link_perf * batch.num_events
        
        if 'amount_pred' in model:  # amount prediction perforamance
            criterion = torch.nn.MSELoss()
            target = batch.msg[:, :1]  # amount is always first feature in msg
            rmse = torch.sqrt(criterion(y_amt_pred, target))  # RMSE
            total_perf_dict['amount_pred'] += float(rmse) * batch.num_events
        total_num_events += batch.num_events
        
        # Update time-varying states with ground-truth transactions
        
        if MODEL_NAME == 'TGNPL':
            neighbor_loader.insert(batch.src, batch.dst, batch.prod)
            model['memory'].update_state(batch.src, batch.dst, batch.prod, batch.t, batch.msg)
        elif MODEL_NAME == 'GRAPHMIXER':
            neighbor_loader.insert(batch.src, batch.dst, batch.prod, batch.t, batch.msg)
        if 'inventory' in model:
            update_inventory_and_compute_loss(batch, model, neighbor_loader, data, device, 
                num_firms=num_firms, num_products=num_products)  # ignore loss
    
    for p, total in total_perf_dict.items():
        total_perf_dict[p] = total / total_num_events
    return total_perf_dict


# ===========================================
# == Helper functions
# ===========================================
def repeat_tensor(t, k):
    """
    When k = 2, tensor([1, 2, 3]) becomes tensor([1, 1, 2, 2, 3, 3]).
    Used to align the ordering of neighbor loader 'e_id' and data
    """
    if len(t.shape)==1:
        return t.reshape(-1, 1).repeat(1, k).reshape(t.shape[0]*k)
    elif len(t.shape)==2:
        return t.reshape(-1, 1).repeat(1, k).reshape(t.shape[0]*k, 1)
    else:
        raise Exception("repeat_tensor: Not Applicable")

def parse_args():
    """
    Parse args from command line.
    """
    parser = argparse.ArgumentParser()
    # general parameters
    parser.add_argument('--model', type=str, help='Model name', default='tgnpl', choices=['tgnpl', 'graphmixer', 'inventory'])
    parser.add_argument('--dataset', type=str, help='Dataset name', default='tgbl-hypergraph')
    parser.add_argument('--skip_amount', action="store_true", help='If true, skip amount prediction')
    parser.add_argument('--sweep', action='store_true', help='Launch hyperparameter sweep')
    parser.add_argument('--num_neighbors', type=int, help='Number of neighbors to store in NeighborLoader', default=10)
    
    # TGN-PL model parameters
    parser.add_argument('--memory_name', type=str, help='Name of memory module', default='tgnpl', choices=['tgnpl', 'static'])
    parser.add_argument('--emb_name', type=str, help='Name of embedding module', default='attn', choices=['attn', 'sum', 'id'])
    parser.add_argument('--mem_dim', type=int, help='Memory dimension', default=100)
    parser.add_argument('--emb_dim', type=int, help='Embedding dimension', default=100)
    parser.add_argument('--time_dim', type=int, help='Time dimension', default=100)
    parser.add_argument('--update_penalty', type=float, help='Regularization of TGNPL memory updates by penalizing change in memory', default=1)
    parser.add_argument('--weights', type=str, help='Saved weights to initialize model with')
    parser.add_argument('--init_memory_not_learnable', action="store_true", help='Treat TGNPL memory module as fixed, don\'t update')
    
    # GraphMixer model parameters
    parser.add_argument('--num_layers', type=int, default=2, help='number of model layers')
    parser.add_argument('--dropout', type=float, default=0.1, help='dropout rate')
    parser.add_argument('--time_gap', type=int, default=2000, help='time gap')
    parser.add_argument('--token_dim_expansion_factor', type=float, default=0.5, help='token dimension expansion factor in MLPMixer')
    parser.add_argument('--channel_dim_expansion_factor', type=float, default=4.0, help='channel dimension expansion factor in MLPMixer')
    parser.add_argument('--node_features_dim', type=int, help='Node features dimension', default=10)

    # inventory module parameters
    parser.add_argument('--use_inventory', action='store_true', help='Whether to use inventory module')
    parser.add_argument('--inv_loss_weight', type=float, help='How much to weigh inventory loss; only used with use_inventory', default=0.001)
    parser.add_argument('--learn_att_direct', action='store_true', help='Whether to learn pairwise attention')
    parser.add_argument('--att_weights', type=str, help='Saved attention weights for inventory module')
    parser.add_argument('--fix_inventory', action="store_true", help='Treat inventory module as fixed, don\'t update')
    parser.add_argument('--prod_graph', type=str, default=None) # default='synthetic_prod_graph.pkl')
<<<<<<< HEAD
    parser.add_argument('--skip_inventory_penalties', action='store_true', help='Whether to skip inventory penalties on link / amount prediction')
=======
    parser.add_argument('--debt_penalty', type=float, help='debt penalty', default=5.)
    parser.add_argument('--consumption_reward', type=float, help='consumption reward', default=4.)
    parser.add_argument('--adjust_penalty', type=float, help='adjust penalty', default=1.)
>>>>>>> bfb4a159
    
    # training parameters
    parser.add_argument('--num_epoch', type=int, help='Number of epochs', default=100)
    parser.add_argument('--seed', type=int, help='Random seed', default=1)
    parser.add_argument('--lr', type=float, help='Learning rate', default=1e-4)
    parser.add_argument('--bs', type=int, help='Batch size', default=100)
    parser.add_argument('--batch_by_t', action="store_true", help='Batch by t instead of fixed batch size; overrides --bs')
    parser.add_argument('--tolerance', type=float, help='Early stopper tolerance', default=1e-6)
    parser.add_argument('--patience', type=float, help='Early stopper patience', default=10)
    parser.add_argument('--ignore_patience_num_epoch', type=int, default=20, help='how many epochs we run before considering patience')
    parser.add_argument('--num_run', type=int, help='Number of iteration runs', default=1)
    parser.add_argument('--num_train_days', type=int, help='How many days to use for training; used for debugging and faster training', default=-1)
    parser.add_argument('--train_on_val', action='store_true', help='Train on validation set with fixed negative sampled; used for debugging')
    parser.add_argument('--train_with_fixed_samples', action="store_true", help='Use fixed negative samples for training')
    parser.add_argument('--test_per_epoch', action="store_true", help='Evaluate MRR on test every epoch; used for debugging')
    parser.add_argument('--use_prev_sampling', action='store_true', help = "Use previous negative sampling method")
    
    # system parameters
    parser.add_argument('--wandb', action='store_true', help='Wandb support')
    parser.add_argument('--tensorboard', action='store_true', help='Tensorboard support')
    parser.add_argument('--gpu', type=int, help='Which GPU to use', default=0)
    
    try:
        args = parser.parse_args()
        defaults = parser.parse_args([])
    except:
        parser.print_help()
        sys.exit(0)
    return args, defaults, sys.argv

def get_unique_id_for_experiment(args):
    """
    Returns a unique ID for an experiment.
    """
    curr_time = f"{current_pst_time().strftime('%Y_%m_%d-%H_%M_%S')}"
    addl_id = f"{args.memory_name}_{args.emb_name}_{args.gpu}"
    # include important parameters + time + additional identifier to prevent collision at large-scale launching
    exp_id = f'{args.model.upper()}_{args.dataset}_{args.use_inventory}_{curr_time}_{addl_id}'
    return exp_id

def do_hyperparameter_sweep(hyperparameters, fixed_args, gpus=None):
    """
    Helper function to launch hyperparameter sweep.
    hyperparameters is a list of dicts.
    """
    assert 'dataset' in fixed_args
    dataset = fixed_args['dataset']
    if gpus is None:
        gpus = range(torch.cuda.device_count())
    print(hyperparameters)
    for idx, hyps in enumerate(hyperparameters):
        cmd = 'nohup python -u model_experiments.py '
        out_elements = [dataset]
        for arg,val in hyps.items():
            cmd += f'--{arg} {val} '
            out_elements.append(f'{arg}={val}')
        for arg,val in fixed_args.items():
            if val is None:
                cmd += f'--{arg} '
            else:
                cmd += f'--{arg} {val} '
        cmd += f'--gpu {gpus[idx % len(gpus)]} '
        out_file = '_'.join(out_elements) + '.out'
        cmd += f'> {out_file} 2>&1 &'
        print(cmd)
        os.system(cmd)
        time.sleep(5)
            
    
# ===========================================
# == Functions to run complete experiments
# ===========================================
# Global variables
TGB_DIRECTORY = "/".join(str(__file__).split("/")[:-4])
PATH_TO_DATASETS = os.path.join(TGB_DIRECTORY, "tgb/datasets/")
MODEL_NAME = 'TGNPL'
NUM_FIRMS = -1
NUM_PRODUCTS = -1
AMT_MEAN = None
AMT_STD = None
    
def set_up_model(args, data, device, num_firms=None, num_products=None):
    """
    Initialize model modules based on args.
    """
    # use global variables when arguments are not specified
    if num_firms is None:
        num_firms = NUM_FIRMS
    if num_products is None:
        num_products = NUM_PRODUCTS
    num_nodes = num_firms + num_products

    model = {}
    assert MODEL_NAME in {'TGNPL', 'GRAPHMIXER', 'INVENTORY'}, f'MODEL_NAME {MODEL_NAME} is not valid!'
    if MODEL_NAME == 'TGNPL':
        # initialize memory module
        if args.memory_name == 'tgnpl':
            memory = TGNPLMemory(
                num_nodes = num_nodes,
                num_prods = num_products,
                raw_msg_dim = data.msg.size(-1),
                memory_dim = args.mem_dim,
                time_dim = args.time_dim,
                message_module=TGNPLMessage(data.msg.size(-1), args.mem_dim, args.time_dim),
                aggregator_module=MeanAggregator(),
                update_penalty=args.update_penalty,
                init_memory_not_learnable=args.init_memory_not_learnable,
            ).to(device)
        else:
            assert args.memory_name == 'static'
            memory = StaticMemory(num_nodes = num_nodes, memory_dim = args.mem_dim, time_dim = args.time_dim).to(device)
        model['memory'] = memory

        # initialize GNN
        if args.emb_name == 'attn':
            gnn = GraphAttentionEmbedding(
                in_channels=args.mem_dim,
                out_channels=args.emb_dim,
                msg_dim=data.msg.size(-1),
                time_enc=memory.time_enc,
            ).to(device)
        elif args.emb_name == 'sum':
            gnn = GraphSumEmbedding(
                in_channels=args.mem_dim,
                out_channels=args.emb_dim
            ).to(device)
        else:
            assert args.emb_name == 'id'
            gnn = IdentityEmbedding().to(device)
        model['gnn'] = gnn

        # initialize link predictor
        emb_dim = args.mem_dim if args.emb_name == 'id' else args.emb_dim
        link_pred = DecoderTGNPL(in_channels=emb_dim).to(device)
        model['link_pred'] = link_pred

        # put together in model and initialize optimizer
        all_params = set(model['memory'].parameters()) | set(model['gnn'].parameters()) | set(model['link_pred'].parameters())

    elif MODEL_NAME == 'GRAPHMIXER':
        # initialize graphmixer layer
        edge_feat_dim = data.msg.shape[1]
        graphmixer = GraphMixer(num_nodes=num_nodes, edge_feat_dim=edge_feat_dim,
                                time_feat_dim=args.time_dim, num_tokens=args.num_neighbors, num_channels=args.num_channels, num_layers=args.num_layers, 
                                node_feat_dim=args.node_features_dim, dropout=args.dropout, time_gap=args.time_gap, 
                                token_dim_expansion_factor=args.token_dim_expansion_factor, 
                                channel_dim_expansion_factor=args.channel_dim_expansion_factor).to(device)
        model['graphmixer'] = graphmixer

        # initialize decoder layer
        emb_dim = graphmixer.node_feat_dim
        link_pred = DecoderTGNPL(in_channels=emb_dim).to(device) # same as MergeLayer, but without .sigmoid() at the outmost layer
        model['link_pred'] = link_pred

        # put together in model and initialize optimizer
        all_params = set(model['graphmixer'].parameters()) | set(model['link_pred'].parameters())
        
    else:
        all_params = set()
        emb_dim = None
    
    # add amount predictor if required
    if not args.skip_amount:
        amt_pred = DecoderTGNPL(in_channels=emb_dim).to(device)  # can use the same architecture
        model['amount_pred'] = amt_pred

    # add inventory module if required
    if MODEL_NAME == 'INVENTORY' or args.use_inventory:
        if args.att_weights is not None:
            with open(args.att_weights, 'rb') as f:
                att_weights = pickle.load(f)
            print(f'Initializing inventory module with {args.att_weights} (trainable = {not args.fix_inventory}, applying link prediction penalties = {not args.skip_inventory_penalties})')
        else:
            att_weights = None
        inventory = TGNPLInventory(
            num_firms = num_firms,
            num_prods = num_products,
            debt_penalty = args.debt_penalty,
            consumption_reward = args.consumption_reward,
            adjust_penalty = args.adjust_penalty,
            learn_att_direct = args.learn_att_direct,
            device = device,
            emb_dim = emb_dim,
            init_weights = att_weights,
            trainable = not args.fix_inventory,
        ).to(device)
        model['inventory'] = inventory
        all_params = all_params | set(model['inventory'].parameters())
    
    if len(all_params) > 0:
        optimizer = torch.optim.Adam(all_params,lr=args.lr)
    else:
        optimizer = None
    return model, optimizer


def set_up_data(args, data, dataset):
    """
    Normalize edge features; split data into train, val, test.
    """
    global AMT_MEAN, AMT_STD
    raw_amts = torch.clone(data.msg[:, 0])
    nan_count = torch.isnan(raw_amts).sum()
    zero_count = len(raw_amts)-torch.count_nonzero(raw_amts)
    print('Raw amounts: %.3f are nan, %.3f are 0' % (nan_count/len(raw_amts), zero_count/len(raw_amts)))
    if MODEL_NAME == 'INVENTORY' or args.use_inventory:
        data.amt = raw_amts  # need to store raw amounts for inventory module
    
    # apply log scaling and standard scaling to edge features    
    for d in range(data.msg.shape[1]):
        vals = data.msg[:, d]
        assert (vals >= 0).all()  # if we are logging, all values need to be positive
        min_val = torch.min(vals[vals > 0])  # minimum value greater than 0
        vals = torch.clip(vals, min_val, None)  # clip so we don't take log of 0
        vals = torch.log(vals)  # log scale
        mean = torch.mean(vals)
        std = torch.std(vals)
        if d == 0:  # save so that we can use to scale inventory module caps in get_y_pred 
            AMT_MEAN = mean
            AMT_STD = std
        vals = (vals - mean) / std  # standard scaling
        data.msg[:, d] = vals
        
    if args.num_train_days == -1:
        train_data = data[dataset.train_mask]
    else:
        assert args.num_train_days > 0
        train_days = data.t[dataset.train_mask].unique()  # original set of train days
        days_to_keep = train_days[-args.num_train_days:]  # keep train days from the end, since val follows train
        new_train_mask = torch.isin(data.t, days_to_keep)
        train_data = data[new_train_mask]
    val_data = data[dataset.val_mask]
    test_data = data[dataset.test_mask]
    print('Train: N=%d, %d days; Val: N=%d, %d days; Test: N=%d, %d days' % 
          (len(train_data), len(train_data.t.unique()), len(val_data), len(val_data.t.unique()),
           len(test_data), len(test_data.t.unique()))
    )
        
    if args.batch_by_t:
        train_loader = TimeSpecificDataLoader(train_data)
        val_loader = TimeSpecificDataLoader(val_data)
        test_loader = TimeSpecificDataLoader(test_data)
    else:
        train_loader = TemporalDataLoader(train_data, batch_size=args.bs)
        val_loader = TemporalDataLoader(val_data, batch_size=args.bs)
        test_loader = TemporalDataLoader(test_data, batch_size=args.bs)

    return train_loader, val_loader, test_loader
    
def run_experiment(args):
    """
    Run a complete experiment.
    """
    global MODEL_NAME, NUM_FIRMS, NUM_PRODUCTS  # add this to modify global variables
    print('Args:', args)
    start_overall = timeit.default_timer()
    MODEL_NAME = args.model.upper()
    exp_id = get_unique_id_for_experiment(args)
    print('Experiment ID:', exp_id)
    device = torch.device(f"cuda:{args.gpu}" if torch.cuda.is_available() else "cpu")
    print('Device:', device)

    # start tensorboard to track this script
    if args.tensorboard:
        writer = SummaryWriter(comment=exp_id)
    
    # start a new wandb run to track this script
    if args.wandb:
        wandb.init(
            # set the wandb project where this run will be logged
            project=WANDB_PROJECT,
            entity=WANDB_TEAM,
            resume="allow",
            # track hyperparameters and run metadata
            config=args
        )
        config = wandb.config
    if args.wandb:
        wandb.summary["num_neighbors"] = args.num_neighbors
        wandb.summary["model_name"] = MODEL_NAME
        
    # Set up paths for saving results and model weights
    results_dir = f'{osp.dirname(osp.abspath(__file__))}/saved_results'
    if not osp.exists(results_dir):
        os.mkdir(results_dir)
        print('INFO: Create directory {}'.format(results_dir))
    Path(results_dir).mkdir(parents=True, exist_ok=True)
    
    save_model_dir = f'{osp.dirname(osp.abspath(__file__))}/saved_models/'
    if not osp.exists(save_model_dir):
        os.mkdir(save_model_dir)
        print('INFO: Create directory {}'.format(save_model_dir))
    Path(save_model_dir).mkdir(parents=True, exist_ok=True)
    
    # Initialize dataset
    with open(os.path.join(PATH_TO_DATASETS, f"{args.dataset.replace('-', '_')}/{args.dataset}_meta.json"), "r") as f:
        metadata = json.load(f)
    # set global data variables
    num_nodes = len(metadata["id2entity"])  
    NUM_FIRMS = metadata["product_threshold"]
    NUM_PRODUCTS = num_nodes - NUM_FIRMS        
    dataset = PyGLinkPropPredDatasetHyper(name=args.dataset, root="datasets", 
                                          use_prev_sampling = args.use_prev_sampling)
    print(f"There are {NUM_FIRMS} firms and {NUM_PRODUCTS} products")
    
    metric = dataset.eval_metric
    neg_sampler = dataset.negative_sampler
    evaluator = Evaluator(name=args.dataset)
    data = dataset.get_TemporalData().to(device)
    train_loader, val_loader, test_loader = set_up_data(args, data, dataset)
    edge_feat_means = torch.mean(data.msg, axis=0)  # check that standard scaling worked
    assert torch.isclose(edge_feat_means, torch.zeros_like(edge_feat_means).to(device), atol=1e-5).all(), edge_feat_means
    if args.train_on_val:
        print('Warning: ignoring train set, training on validation set and its fixed negative samples')
    if args.train_with_fixed_samples:
        print('Using fixed negative samples for train')
    
    # Initialize neighbor loader
    if MODEL_NAME in {'TGNPL', 'INVENTORY'}:
        neighbor_loader = LastNeighborLoaderTGNPL(num_nodes, size=args.num_neighbors, device=device)
    elif MODEL_NAME == 'GRAPHMIXER':
        neighbor_loader = LastNeighborLoaderGraphmixer(num_nodes, num_neighbors=args.num_neighbors, 
                              time_gap=args.time_gap, edge_feat_dim=data.msg.shape[1], device=device)

    print("==========================================================")
    print(f"=================*** {MODEL_NAME}: LinkPropPred: {args.dataset} ***=============")
    print("==========================================================")    
    for run_idx in range(args.num_run):    
        print('-------------------------------------------------------------------------------')
        print(f"INFO: >>>>> Run: {run_idx} <<<<<")
        start_run = timeit.default_timer()
        # set the seed for deterministic results...
        torch.manual_seed(run_idx + args.seed)
        set_random_seed(run_idx + args.seed)
        results_filename = f'{results_dir}/{exp_id}_{run_idx}_results.json'
        save_model_id = f'{exp_id}_{run_idx}'
        early_stopper = EarlyStopMonitor(save_model_dir=save_model_dir, save_model_id=save_model_id, 
                                         tolerance=args.tolerance, patience=args.patience,
                                         ignore_patience_num_epoch=args.ignore_patience_num_epoch)
        
        # Initialize model
        model, opt = set_up_model(args, data, device)
        if args.weights is not None:
            print('Initializing model with weights from', args.weights)
            model_path = os.path.join(save_model_dir, args.weights)
            assert os.path.isfile(model_path)
            saved_model = torch.load(model_path)
            try:
                # try initializing for all modules
                for module_name, module in model.items():
                    module.load_state_dict(saved_model[module_name])
                print('Success: matched all model modules and loaded weights')
            except:
                raise Exception('Failed to initialize model with weights')

        # Load ground-truth production functions, if they are provided
        if 'inventory' in model and args.prod_graph is not None:
            with open(args.prod_graph, 'rb') as f:
                prod_graph, products = pickle.load(f)
                prod2idx = {p:i for i,p in enumerate(products)}
            assert len(products) == NUM_PRODUCTS
        else:
            prod_graph = None

        # ==================================================== Train & Validation
        train_loss_list = []
        val_link_perf_list = []
        val_amt_perf_list = []
        test_link_perf_list = []
        test_amt_perf_list = []
        
        start_train_val = timeit.default_timer()
        include_inv_penalties = (not args.skip_inventory_penalties)
        for epoch in range(1, args.num_epoch + 1):
            # train
            start_epoch_train = timeit.default_timer()
            if args.train_on_val:
                # used for debugging: train on validation, with fixed negative samples
                dataset.load_val_ns()  # load val negative samples
                loss_dict = train(model, opt, neighbor_loader, data, val_loader, device, 
                    neg_sampler=neg_sampler, split_mode="val", use_prev_sampling=args.use_prev_sampling,
                    inv_loss_weight=args.inv_loss_weight, update_params=(opt is not None),
                    include_inventory_penalties=include_inv_penalties)
                # reset for beginning of val
                neighbor_loader.reset_state()
                if MODEL_NAME == 'TGNPL':
                    model['memory'].reset_state()  
                if 'inventory' in model:
                    model['inventory'].reset()
            elif args.train_with_fixed_samples:
                # train on fixed negative samples instead of randomly drawn per epoch
                dataset.load_train_ns()  # load train negative samples
                loss_dict = train(model, opt, neighbor_loader, data, train_loader, device, 
                    neg_sampler=neg_sampler, split_mode="train", use_prev_sampling=args.use_prev_sampling,
                    inv_loss_weight=args.inv_loss_weight, update_params=(opt is not None),
                    include_inventory_penalties=include_inv_penalties)
                # Don't reset since val is a continuation of train
            else:
                loss_dict = train(model, opt, neighbor_loader, data, train_loader, device,
                    inv_loss_weight=args.inv_loss_weight, update_params=(opt is not None),
                    include_inventory_penalties=include_inv_penalties)
                # Don't reset since val is a continuation of train
            if 'inventory' in model:
                model['inventory'].update_to_new_timestep()  # train ends at the end of t
            time_train = timeit.default_timer() - start_epoch_train
            loss_str = ', '.join([f'{s}: {l:.4f}' for s,l in loss_dict.items()])
            print(f'Epoch: {epoch:02d}, {loss_str}; Training elapsed Time (s): {time_train:.4f}')
            train_loss_list.append(loss_dict['loss'])
            
            if prod_graph is not None:  # this means model has inventory AND production functions were provided
                if model['inventory'].learn_att_direct:
                    pred_mat = model['inventory']._get_prod_attention().cpu().detach().numpy()
                else:  # use prod embeddings from end of train
                    prod_embs = get_product_embeddings(model, neighbor_loader, num_firms, num_products, data, device)
                    pred_mat = model['inventory']._get_prod_attention(prod_emb=prod_embs).cpu().detach().numpy()
                prod_map = mean_average_precision(prod_graph, prod2idx, pred_mat)
                print(f'\tProduction function MAP: {prod_map:.4f}')

            # validation
            start_val = timeit.default_timer()
            dataset.load_val_ns()  # load val negative samples
            val_dict = test(model, neighbor_loader, data, val_loader, neg_sampler, evaluator,
                            device, split_mode="val", metric=metric, use_prev_sampling=args.use_prev_sampling,
                            include_inventory_penalties=include_inv_penalties)
            if 'inventory' in model:
                model['inventory'].update_to_new_timestep()  # val ends at the end of t
            print(f"\tValidation {metric}: {val_dict['link_pred']:.4f}, RMSE: {val_dict['amount_pred']:.4f}")
            val_link_perf_list.append(val_dict['link_pred'])
            val_amt_perf_list.append(val_dict['amount_pred'])
            time_val = timeit.default_timer() - start_val
            print(f"\tValidation: Elapsed time (s): {time_val: .4f}")
                
            # log metrics
            log_dict = loss_dict.copy()
            log_dict[f'val_link_pred_{metric}'] = val_dict['link_pred']
            log_dict['val_amount_pred_RMSE'] = val_dict['amount_pred']
            log_dict['elapsed_time_train'] = time_train
            log_dict['elapsed_time_val'] = time_val
            if args.tensorboard:
                for k, v in log_dict:
                    writer.add_scalar(k, v, epoch)            
            if args.wandb:
                wandb.log(log_dict)
            
            if args.test_per_epoch:  # evaluate on test per epoch - used for debugging
                start_test = timeit.default_timer()
                dataset.load_test_ns()  # load test negative samples
                test_dict = test(model, neighbor_loader, data, test_loader, neg_sampler, evaluator,
                                 device, split_mode="test", metric=metric, use_prev_sampling=args.use_prev_sampling,
                                 include_inventory_penalties=include_inv_penalties)
                time_test = timeit.default_timer() - start_test
                print(f"\tTest {metric}: {test_dict['link_pred']:.4f}, RMSE: {test_dict['amount_pred']:.4f}")
                print(f"\tTest: Elapsed time (s): {time_test: .4f}")
                test_link_perf_list.append(test_dict['link_pred'])
                test_amt_perf_list.append(test_dict['amount_pred'])
            
            # save results after each epoch
            save_results({'model': MODEL_NAME,
                  'data': args.dataset,
                  'run': run_idx,
                  'seed': args.seed,
                  'train loss': train_loss_list,
                  f'val {metric}': val_link_perf_list,
                  'val RMSE': val_amt_perf_list,
                  f'test {metric}': test_link_perf_list,
                  'test RMSE': test_amt_perf_list}, 
                  results_filename, replace_file=True)

            # check if best on val so far, save if so, stop if no improvement observed for a while
            if early_stopper.step_check(val_dict['link_pred'], model):
                break
                
        # also save final model
        model_path = os.path.join(save_model_dir, save_model_id + '_final.pth')
        print("INFO: save final model to {}".format(model_path))
        model_names = list(model.keys())
        model_components = list(model.values())
        torch.save({model_names[i]: model_components[i].state_dict() for i in range(len(model_names))}, 
                   model_path)

        train_val_time = timeit.default_timer() - start_train_val
        print(f"Train & Validation: Elapsed Time (s): {train_val_time: .4f}")

        # ==================================================== Test
        if args.test_per_epoch:
            # we already ran test every epoch, just get test metric from best val
            best_epoch = np.argmax(val_link_perf_list)
            test_dict = {'link_pred': test_link_perf_list[best_epoch],
                         'amount_pred': test_amt_perf_list[best_epoch]}
        else:
            early_stopper.load_checkpoint(model)  # load the best model
            dataset.load_test_ns()  # load test negatives
            start_test = timeit.default_timer()
            test_dict = test(model, neighbor_loader, data, test_loader, neg_sampler, evaluator,
                                    device, split_mode="test", metric=metric, 
                                    use_prev_sampling=args.use_prev_sampling)
            save_results({'model': MODEL_NAME,
                  'data': args.dataset,
                  'run': run_idx,
                  'seed': args.seed,
                  'train loss': train_loss_list,
                  f'val {metric}': val_link_perf_list,
                  'val RMSE': val_amt_perf_list,
                  f'test {metric}': test_dict['link_pred'],
                  'test RMSE': test_dict['amount_pred']}, 
                  results_filename, replace_file=True)

        print(f"INFO: Test: Evaluation Setting: >>> ONE-VS-MANY <<< ")
        print(f"\tTest {metric}: {test_dict['link_pred']:.4f}, RMSE: {test_dict['amount_pred']:.4f}")
        test_time = timeit.default_timer() - start_test
        print(f"\tTest: Elapsed Time (s): {test_time: .4f}")
        if args.tensorboard:
            hparam_dict = vars(args)
            hparam_dict.update({"num_neighbors": args.num_neighbors,
                                "model_name": MODEL_NAME, 
                                "metric": metric})
            metric_dict = {
                'best_epoch': early_stopper.best_epoch,
                f'test {metric}': test_dict['link_pred'],
                'test RMSE': test_dict['amount_pred']
            }
            writer.add_hparams(hparam_dict, metric_dict)
            writer.add_scalar("elapsed_time_test", test_time)
        if args.wandb:
            wandb.summary["metric"] = metric
            wandb.summary["best_epoch"] = early_stopper.best_epoch
            wandb.summary[f'test {metric}'] = test_dict['link_pred']
            wandb.summary['test RMSE'] = test_dict['amount_pred']
            wandb.summary["elapsed_time_test"] = test_time

        print(f"INFO: >>>>> Run: {run_idx}, elapsed time: {timeit.default_timer() - start_run: .4f} <<<<<")
        print('-------------------------------------------------------------------------------')

    print(f"Overall Elapsed Time (s): {timeit.default_timer() - start_overall: .4f}")
    print("==============================================================")
    if args.tensorboard:
        writer.close()
    if args.wandb:
        wandb.finish()
        

if __name__ == "__main__":
    # Parse parameters
    args, defaults, _ = parse_args()
    if args.sweep:
        hyps_list = []
#         for num_neighbors in [5, 20, 50]:
#             hyperparameters = {'num_neighbors': num_neighbors}
#             hyps_list.append(hyperparameters)
#         fixed_args = {'model': 'tgnpl', 
#                       'dataset': 'tgbl-hypergraph_synthetic_std', 
#                       'train_with_fixed_samples': None,
#                       'mem_dim': 500,
#                       'emb_dim': 500,
#                       'bs': 30}
        for num_neighbors in [5, 20, 50]:
            hyperparameters = {'num_neighbors': num_neighbors, 'time_gap': num_neighbors}
            hyps_list.append(hyperparameters)
        fixed_args = {'model': 'graphmixer',
                      'dataset': 'tgbl-hypergraph_synthetic_std',
                      'train_with_fixed_samples': None,
                      'node_features_dim': 500,
                      'num_channels': 100,
                      'time_gap': 10,
                      'bs': 30}
        do_hyperparameter_sweep(hyps_list, fixed_args, gpus=[5, 6, 7])
#     labeling_args = compare_args(args, defaults)
    else:
        torch.autograd.set_detect_anomaly(True)
        run_experiment(args)<|MERGE_RESOLUTION|>--- conflicted
+++ resolved
@@ -510,13 +510,10 @@
     parser.add_argument('--att_weights', type=str, help='Saved attention weights for inventory module')
     parser.add_argument('--fix_inventory', action="store_true", help='Treat inventory module as fixed, don\'t update')
     parser.add_argument('--prod_graph', type=str, default=None) # default='synthetic_prod_graph.pkl')
-<<<<<<< HEAD
     parser.add_argument('--skip_inventory_penalties', action='store_true', help='Whether to skip inventory penalties on link / amount prediction')
-=======
     parser.add_argument('--debt_penalty', type=float, help='debt penalty', default=5.)
     parser.add_argument('--consumption_reward', type=float, help='consumption reward', default=4.)
     parser.add_argument('--adjust_penalty', type=float, help='adjust penalty', default=1.)
->>>>>>> bfb4a159
     
     # training parameters
     parser.add_argument('--num_epoch', type=int, help='Number of epochs', default=100)
