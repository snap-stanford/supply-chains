--- conflicted
+++ resolved
@@ -103,19 +103,9 @@
 
         assoc[n_id] = torch.arange(n_id.size(0), device=device)
         
-<<<<<<< HEAD
         # Get updated memory of all nodes involved in the computation.
-        #print(n_id.shape)
+        memory, last_update, inv_loss = model['memory'](n_id)
         
-        memory, last_update, inv_loss = model['memory'](n_id)
-        #print("x = ", memory.shape, last_update.shape, inv_loss.shape)
-
-        print(data.t.shape, data.msg.shape, e_id)
-=======
-        # Get updated memory of all nodes involved in the computation.        
-        memory, last_update, inv_loss = model['memory'](n_id)
->>>>>>> bc62ffc9
-
         z = model['gnn'](
             memory,
             last_update,
@@ -177,10 +167,10 @@
         neg_batch_list = neg_sampler.query_batch(pos_src, pos_prod, pos_dst, pos_t, split_mode=split_mode)
 
         for idx, neg_batch in enumerate(neg_batch_list):
-            ns_samples = len(neg_batch) // 3
-            src = torch.tensor([pos_src] + neg_batch[:ns_samples] + [pos_src for _ in range(ns_samples * 2)], device=device)
-            prod = torch.tensor([pos_prod] + [pos_prod for _ in range(ns_samples)] + neg_batch[ns_samples:ns_samples * 2] + [pos_prod for _ in range(ns_samples)], device=device)
-            dest = torch.tensor([pos_dst] + [pos_dst for _ in range(ns_samples * 2)] + neg_batch[ns_samples * 2:], device=device)
+            ns_samples = len(neg_batch) // 3 
+            src = torch.tensor([pos_src[idx]] + neg_batch[:ns_samples] + [pos_src[idx] for _ in range(ns_samples * 2)], device=device)
+            prod = torch.tensor([pos_prod[idx]] + [pos_prod[idx] for _ in range(ns_samples)] + neg_batch[ns_samples:ns_samples * 2] + [pos_prod[idx] for _ in range(ns_samples)], device=device)
+            dst = torch.tensor([pos_dst[idx]] + [pos_dst[idx] for _ in range(ns_samples * 2)] + neg_batch[ns_samples * 2:], device=device)
 
             f_id = torch.cat([src, dst]).unique()
             p_id = torch.cat([prod]).unique()
@@ -188,8 +178,6 @@
             n_id = torch.cat([src, dst]).unique()
             n_id, edge_index, e_id = neighbor_loader(f_id, p_id)
             assoc[n_id] = torch.arange(n_id.size(0), device=device)
-
-            print("bruh")
 
             # Get updated memory of all nodes involved in the computation.
             memory, last_update, inv_loss = model['memory'](n_id)
@@ -197,8 +185,8 @@
                 memory,
                 last_update,
                 edge_index,
-                data.t[e_id].to(device),
-                data.msg[e_id].to(device),
+                data.t.repeat(2)[e_id].to(device),
+                data.msg.repeat(2,1)[e_id].to(device),
             )
 
             y_pred = model['link_pred'](z[assoc[src]], z[assoc[dst]], z[assoc[prod]])
@@ -311,12 +299,12 @@
 
 #open the meta file (change to flexible path later)
 import json
-with open("../../../tgb/datasets/tgbl_hypergraph/tgbl-hypergraph_meta.json","r") as file:
+with open("./tgb/datasets/tgbl_hypergraph/tgbl-hypergraph_meta.json","r") as file:
     METADATA = json.load(file)
     NUM_NODES = len(METADATA["id2entity"])
 
 # set the device
-device = "cpu" # torch.device("cuda" if torch.cuda.is_available() else "cpu")
+device = torch.device("cuda" if torch.cuda.is_available() else "cpu")
 
 # data loading
 dataset = PyGLinkPropPredDatasetHyper(name=DATA, root="datasets")
