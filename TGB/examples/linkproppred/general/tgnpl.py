--- conflicted
+++ resolved
@@ -201,12 +201,8 @@
 
         y_pred, inv_loss, update_loss = _get_y_pred_for_batch(batch, model, neighbor_loader, data, device,
                                        ns_samples=ns_samples, neg_sampler=neg_sampler, split_mode=split_mode,
-<<<<<<< HEAD
                                        num_firms=num_firms, num_products=num_products, use_prev_sampling = use_prev_sampling)
-        
-=======
-                                       num_firms=num_firms, num_products=num_products)
->>>>>>> 2bd3029e
+      
         if loss_name == 'ce-softmax':
             target = torch.zeros(y_pred.size(0), device=device).long()  # positive always in first position
             logits_loss = criterion(y_pred, target)
@@ -592,24 +588,17 @@
             start_epoch_train = timeit.default_timer()
             if args.train_on_val:
                 # used for debugging: train on validation, with fixed negative samples
-<<<<<<< HEAD
+
                 loss, logits_loss, inv_loss = train(model, opt, neighbor_loader, data, val_loader, device, 
                                                     neg_sampler=neg_sampler, split_mode="val", 
                                                     use_prev_sampling = args.use_prev_sampling)
-=======
-                loss, logits_loss, inv_loss, update_loss = train(model, opt, neighbor_loader, data, val_loader, device, 
-                                                    neg_sampler=neg_sampler, split_mode="val")
->>>>>>> 2bd3029e
                 # Reset memory and graph for beginning of val
                 model['memory'].reset_state()  
                 neighbor_loader.reset_state()
             else:
-<<<<<<< HEAD
+              
                 loss, logits_loss, inv_loss = train(model, opt, neighbor_loader, data, train_loader, device,
                                                     use_prev_sampling = args.use_prev_sampling)
-=======
-                loss, logits_loss, inv_loss, update_loss = train(model, opt, neighbor_loader, data, train_loader, device)
->>>>>>> 2bd3029e
                 # Don't reset memory and graph since val is a continuation of train
             time_train = timeit.default_timer() - start_epoch_train
             print(
